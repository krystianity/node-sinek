{
    "name": "sinek",
    "version": "6.2.2",
    "description": "Node.js kafka client, consumer, producer polite out of the box",
    "main": "index.js",
    "scripts": {
        "lint": "eslint .",
        "fix": "eslint --fix .",
        "kafka:start": "./kafka-setup/start.sh",
        "kafka:stop": "./kafka-setup/stop.sh",
        "kafka:logs": "docker-compose --file ./kafka-setup/docker-compose.yml logs -f",
        "kafka:console": "./kafka-setup/kafka-console.sh",
        "test": "npm run lint && istanbul cover _mocha -- -R spec --timeout 10000 test/int/* && istanbul check-coverage --statements 50",
        "rd-lt": "NODE_ENV=production node ./perf/RDLoadTest.js"
    },
    "repository": {
        "type": "git",
        "url": "git+https://github.com/nodefluent/node-sinek.git"
    },
    "keywords": [
        "polite",
        "kafka",
        "client",
        "sinek",
        "simon",
        "nice",
        "easy",
        "producer",
        "consumer",
        "backpressure",
        "control",
        "flow",
        "queue",
        "ssl",
        "secure",
        "sasl",
        "kerberos",
        "librdkafka",
        "stream"
    ],
    "author": "Christian Fröhlingsdorf",
    "license": "MIT",
    "bugs": {
        "url": "https://github.com/nodefluent/node-sinek/issues"
    },
    "homepage": "https://github.com/nodefluent/node-sinek#readme",
    "dependencies": {
        "async": "~2.5.0",
        "bluebird": "~3.5.0",
        "debug": "^3.0.0",
        "kafka-node": "^2.2.0",
        "murmurhash": "~0.0.2",
        "uuid": "~3.1.0"
    },
    "devDependencies": {
        "eslint": "^4.5.0",
        "expect.js": "~0.3.1",
        "express": "~4.15.4",
        "istanbul": "~0.4.5",
<<<<<<< HEAD
        "mocha": "~3.5.0",
        "sinon": "~3.3.0"
=======
        "mocha": "~4.0.0",
        "sinon": "~3.2.1"
>>>>>>> 0d8240f0
    },
    "optionalDependencies": {
        "node-rdkafka": "~2.0.0"
    }
}<|MERGE_RESOLUTION|>--- conflicted
+++ resolved
@@ -57,13 +57,9 @@
         "expect.js": "~0.3.1",
         "express": "~4.15.4",
         "istanbul": "~0.4.5",
-<<<<<<< HEAD
-        "mocha": "~3.5.0",
         "sinon": "~3.3.0"
-=======
         "mocha": "~4.0.0",
         "sinon": "~3.2.1"
->>>>>>> 0d8240f0
     },
     "optionalDependencies": {
         "node-rdkafka": "~2.0.0"

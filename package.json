--- conflicted
+++ resolved
@@ -4,13 +4,10 @@
     "description": "kafka client (consumer + producer); polite out of the box",
     "main": "index.js",
     "scripts": {
-<<<<<<< HEAD
         "lint": "eslint .",
         "fix": "eslint --fix .",
-=======
         "kafka:start": "./kafka-setup/start.sh",
         "kafka:stop": "./kafka-setup/stop.sh",
->>>>>>> 86ce13a3
         "test": "istanbul cover _mocha -- -R spec test/int/* && istanbul check-coverage --statements 50",
         "rd-lt": "NODE_ENV=production node ./perf/RDLoadTest.js"
     },

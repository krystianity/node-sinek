"use strict";

const EventEmitter = require("events");
const {ConsumerGroup, Offset, Client, KafkaClient, HighLevelProducer} = require("kafka-node");
const Promise = require("bluebird");
const debug = require("debug");

const NOOPL = {
<<<<<<< HEAD
  debug: NOOP,
  info: NOOP,
  warn: NOOP,
  error: NOOP
=======
    debug: debug("sinek:debug"),
    info: debug("sinek:info"),
    warn: debug("sinek:warn"),
    error: debug("sinek:error")
>>>>>>> 86ce13a3
};

const DEFAULT_RETRY_OPTIONS = {
  retries: 1000, // overwritten by forever
  factor: 3,
  minTimeout: 1000, // 1 sec
  maxTimeout: 30000, // 30 secs
  randomize: true,
  forever: true,
  unref: false
};

class Kafka extends EventEmitter {

  constructor(conString, logger = null, connectDirectlyToBroker = false){

    super();

    this.conString = conString;
    this.connectDirectlyToBroker = connectDirectlyToBroker;
    this.client = null;

    //consumer
    this.consumer = null;
    this.offset = null;
    this.isConsumer = false;
    this._autoCommitEnabled = null;
    this._isManual = false;

    //producer
    this.isProducer = false;
    this.producer = null;
    this.targetTopics = [];

    this._logger = logger;
    this._connectFired = false;
    this._producerReadyFired = false;
  }

  getPartitions(topic){
    return new Promise((resolve, reject) => {

      if(!this.client){
        return reject("client is not defined yet, cannot create offset to gather partitions.");
      }

      const offset = new Offset(this.client);
      offset.fetchEarliestOffsets([topic], (err, data) => {

        if(err || !data[topic]){
          return reject("failed to get offsets of topic: " + topic + "; " + err);
        }

        resolve(Object.keys(data[topic]).map(key => key));
      });
    });
  }

  getEarliestOffsets(topic){
    return new Promise((resolve, reject) => {

      if(!this.client){
        return reject("client is not defined yet, cannot create offset to reset.");
      }

      const offset = new Offset(this.client);
      offset.fetchEarliestOffsets([topic], (err, data) => {

        if(err || !data[topic]){
          return reject("failed to get offsets of topic: " + topic + "; " + err);
        }

        resolve(data[topic]);
      });
    });
  }

  getOffsets(topic){
    return new Promise((resolve, reject) => {

      if(!this.client){
        return reject("client is not defined yet, cannot create offset to reset.");
      }

      const offset = new Offset(this.client);
      offset.fetchLatestOffsets([topic], (err, data) => {

        if(err || !data[topic]){
          return reject("failed to get offsets of topic: " + topic + "; " + err);
        }

        resolve(data[topic]);
      });
    });
  }

  getTopics(){
    return this.targetTopics;
  }

  hardOffsetReset(){
    return Promise.reject("hardOffsetReset has been removed, as it was supporting bad kafka consumer behaviour.");
  }

  _getLogger(){

    if(this._logger){
      return this._logger;
    }

    return NOOPL;
  }

  setConsumerOffset(topic = "t", partition = 0, offset = 0){
    this._getLogger().debug("adjusting offset for topic: " + topic + " on partition: " + partition + " to " + offset);
    this.consumer.setOffset(topic, partition, offset);
  }

  commitCurrentOffsets(){
    return new Promise((resolve, reject) => {
      this.consumer.commit((err, data) => {

        if(err){
          return reject(err);
        }

        resolve(data);
      });
    });
  }

  becomeManualConsumer(topics, groupId, options, dontListenForSIGINT){
    this._isManual = true;
    return this.becomeConsumer(topics, groupId, options, dontListenForSIGINT, false);
  }

  becomeConsumer(topics = ["t"], groupId = "kafka-node-group", _options = {}, dontListenForSIGINT = false, autoCommit = true){

<<<<<<< HEAD
    if(!Array.isArray(topics) || topics.length <= 0){
      throw new Error("becomeConsumer requires a valid topics array, with at least a single topic.");
=======
        if(this.isConsumer){
            throw new Error("this kafka instance has already been initialised as consumer.");
        }

        if(this.isProducer){
            throw new Error("this kafka instance has already been initialised as producer.");
        }

        const options = {
            requireAcks: 1,
            ackTimeoutMs: 100,
            partitionerType: 3
        };

        //overwrite default options
        _options = _options || {};
        Object.keys(_options).forEach(key => options[key] = _options[key]);

        this.client = null;
        if(this.connectDirectlyToBroker){

            const kafkaOptions = {
                kafkaHost: this.conString,
                ssl: !!_options.sslOptions,
                sslOptions: _options.sslOptions,
                connectTimeout: 1000,
                requestTimeout: 30000,
                autoConnect: _options.autoConnect || true,
                connectRetryOptions: DEFAULT_RETRY_OPTIONS
            };

            this.client = new KafkaClient(kafkaOptions);
        } else {
            this.client = new Client(this.conString, clientId, {}, _options.sslOptions || {});
        }

        this.producer = new HighLevelProducer(this.client, _options);
        this.isProducer = true;

        this._getLogger().info("starting Producer.");
        this.targetTopics = targetTopics;
        this._attachProducerListeners();
>>>>>>> 86ce13a3
    }

    if(this.isConsumer){
      throw new Error("this kafka instance has already been initialised as consumer.");
    }

    if(this.isProducer){
      throw new Error("this kafka instance has already been initialised as producer.");
    }

    if(!groupId){
      throw new Error("missing groupId or consumer configuration.");
    }

    const options = {
      host: this.connectDirectlyToBroker ? undefined : this.conString,
      kafkaHost: this.connectDirectlyToBroker ? this.conString : undefined,
      //zk: undefined,
      //batch: undefined,
      ssl: false,
      groupId: groupId,
      sessionTimeout: 30000,
      protocol: ["roundrobin"],
      fromOffset: "earliest", // latest
      migrateHLC: false,
      migrateRolling: false,
      fetchMaxBytes: 1024 * 100,
      fetchMinBytes: 1,
      fetchMaxWaitMs: 100,
      autoCommit: autoCommit,
      autoCommitIntervalMs: 5000,
      connectRetryOptions: this.connectDirectlyToBroker ? DEFAULT_RETRY_OPTIONS : undefined
    };

    //overwrite default options
    _options = _options || {};
    Object.keys(_options).forEach(key => options[key] = _options[key]);

    this._autoCommitEnabled = options.autoCommit;

    this.consumer = new ConsumerGroup(options, topics);
    this.client = this.consumer.client;
    this.isConsumer = true;
    this.pause();

    this.targetTopics = topics;
    this._getLogger().info("starting ConsumerGroup for topic: " + JSON.stringify(topics));

    this._attachConsumerListeners(dontListenForSIGINT);
  }

  becomeProducer(targetTopics = ["t"], clientId = "kafka-node-client", _options = {}){

    if(this.isConsumer){
      throw new Error("this kafka instance has already been initialised as consumer.");
    }

    if(this.isProducer){
      throw new Error("this kafka instance has already been initialised as producer.");
    }

    const options = {
      requireAcks: 1,
      ackTimeoutMs: 100,
      partitionerType: 3
    };

    //overwrite default options
    _options = _options || {};
    Object.keys(_options).forEach(key => options[key] = _options[key]);

    this.client = null;
    if(this.connectDirectlyToBroker){

      const kafkaOptions = {
        kafkaHost: this.conString,
        connectTimeout: 1000,
        requestTimeout: 30000,
        autoConnect: true,
        connectRetryOptions: DEFAULT_RETRY_OPTIONS
      };

      this.client = new KafkaClient(kafkaOptions);
    } else {
      this.client = new Client(this.conString, clientId);
    }

    this.producer = new HighLevelProducer(this.client, _options);
    this.isProducer = true;

    this._getLogger().info("starting Producer.");
    this.targetTopics = targetTopics;
    this._attachProducerListeners();
  }

  _attachProducerListeners(){

    this.client.on("connect", () => {
      this._getLogger().info("producer is connected.");
    });

    this.producer.on("ready", () => {

      this._getLogger().debug("producer ready fired.");
      if(this._producerReadyFired){
        return;
      }

      this._producerReadyFired = true;
      this._getLogger().info("producer is ready.");

      //prevents key-partition errors
      this.refreshMetadata(this.targetTopics).then(() => {
        this.emit("ready");
      });
    });

    this.producer.on("error", error => {
      //dont log these, they emit very often
      this.emit("error", error);
    });
  }

  _attachConsumerListeners(dontListenForSIGINT = false, commitOnSIGINT = false){

    this.client.on("connect", () => {

      //not sure why, but kafka-node seems to emit this twice
      if(!this._connectFired){
        this._connectFired = true;
        this._getLogger().info("consumer is connected / ready.");
        this.emit("connect");
        this.emit("ready");
      }
    });

    //do not listen for "message" here

    this.consumer.on("error", error => {
      //dont log these, they emit very often
      this.emit("error", error);
    });

    this.consumer.on("offsetOutOfRange", error => {
      //dont log these, they emit very often
      this.emit("error", error);
    });

    //prevents re-balance errors
    if(!dontListenForSIGINT){
      process.on("SIGINT", () => {
        if(this.consumer){
          this.consumer.close(commitOnSIGINT, () => {
            process.exit();
          });
        }
      });
    }
  }

  _resetConsumer(){
    this.isConsumer = false;
    this.client = null;
    this.consumer = null;
    this._connectFired = false;
  }

  _resetProducer(){
    this.isProducer = false;
    this.client = null;
    this.producer = null;
    this._producerReadyFired = false;
  }

  _closeConsumer(commit) {
    return new Promise((resolve, reject) => {

      this._getLogger().info("trying to close consumer.");

      if(!this.consumer){
        return reject("consumer is null");
      }

      if(!commit){

        this.consumer.close(() => {
          this._resetConsumer();
          resolve();
        });

        return;
      }

      this._getLogger().info("trying to commit kafka consumer before close.");

      this.consumer.commit((err, data) => {

        if(err){
          return reject(err);
        }

        this.consumer.close(() => {
          this._resetConsumer();
          resolve(data);
        });
      });
    });
  }

  _closeProducer(){
    return new Promise((resolve, reject) => {

      this._getLogger().info("trying to close producer.");

      if(!this.producer){
        return reject("producer is null");
      }

      this.producer.close(() => {
        this._resetProducer();
        resolve(true);
      });
    });
  }

  refreshMetadata(topics = []){

    if(!topics || topics.length <= 0){
      return Promise.resolve();
    }

    return new Promise(resolve => {
      this.client.refreshMetadata(topics, () => {
        this._getLogger().info("meta-data refreshed.");
        resolve();
      });
    });
  }

  isPaused(){

    if(this.isConsumer){
      return this.consumer.paused;
    }

    return false;
  }

  pause(){

    if(this.isConsumer){
      return this.consumer.pause();
    }

    return false;
  }

  resume(){

    if(this.isConsumer){
      return this.consumer.resume();
    }

    return false;
  }

  close(commit = false){

    if(this.isConsumer){
      return this._closeConsumer(commit);
    }

    if(this.isProducer){
      return this._closeProducer();
    }

    return null;
  }
}

module.exports = Kafka;<|MERGE_RESOLUTION|>--- conflicted
+++ resolved
@@ -6,17 +6,10 @@
 const debug = require("debug");
 
 const NOOPL = {
-<<<<<<< HEAD
-  debug: NOOP,
-  info: NOOP,
-  warn: NOOP,
-  error: NOOP
-=======
     debug: debug("sinek:debug"),
     info: debug("sinek:info"),
     warn: debug("sinek:warn"),
     error: debug("sinek:error")
->>>>>>> 86ce13a3
 };
 
 const DEFAULT_RETRY_OPTIONS = {
@@ -31,134 +24,185 @@
 
 class Kafka extends EventEmitter {
 
-  constructor(conString, logger = null, connectDirectlyToBroker = false){
-
-    super();
-
-    this.conString = conString;
-    this.connectDirectlyToBroker = connectDirectlyToBroker;
-    this.client = null;
-
-    //consumer
-    this.consumer = null;
-    this.offset = null;
-    this.isConsumer = false;
-    this._autoCommitEnabled = null;
-    this._isManual = false;
-
-    //producer
-    this.isProducer = false;
-    this.producer = null;
-    this.targetTopics = [];
-
-    this._logger = logger;
-    this._connectFired = false;
-    this._producerReadyFired = false;
-  }
-
-  getPartitions(topic){
-    return new Promise((resolve, reject) => {
-
-      if(!this.client){
-        return reject("client is not defined yet, cannot create offset to gather partitions.");
-      }
-
-      const offset = new Offset(this.client);
-      offset.fetchEarliestOffsets([topic], (err, data) => {
-
-        if(err || !data[topic]){
-          return reject("failed to get offsets of topic: " + topic + "; " + err);
-        }
-
-        resolve(Object.keys(data[topic]).map(key => key));
-      });
-    });
-  }
-
-  getEarliestOffsets(topic){
-    return new Promise((resolve, reject) => {
-
-      if(!this.client){
-        return reject("client is not defined yet, cannot create offset to reset.");
-      }
-
-      const offset = new Offset(this.client);
-      offset.fetchEarliestOffsets([topic], (err, data) => {
-
-        if(err || !data[topic]){
-          return reject("failed to get offsets of topic: " + topic + "; " + err);
-        }
-
-        resolve(data[topic]);
-      });
-    });
-  }
-
-  getOffsets(topic){
-    return new Promise((resolve, reject) => {
-
-      if(!this.client){
-        return reject("client is not defined yet, cannot create offset to reset.");
-      }
-
-      const offset = new Offset(this.client);
-      offset.fetchLatestOffsets([topic], (err, data) => {
-
-        if(err || !data[topic]){
-          return reject("failed to get offsets of topic: " + topic + "; " + err);
-        }
-
-        resolve(data[topic]);
-      });
-    });
-  }
-
-  getTopics(){
-    return this.targetTopics;
-  }
-
-  hardOffsetReset(){
-    return Promise.reject("hardOffsetReset has been removed, as it was supporting bad kafka consumer behaviour.");
-  }
-
-  _getLogger(){
-
-    if(this._logger){
-      return this._logger;
-    }
-
-    return NOOPL;
-  }
-
-  setConsumerOffset(topic = "t", partition = 0, offset = 0){
-    this._getLogger().debug("adjusting offset for topic: " + topic + " on partition: " + partition + " to " + offset);
-    this.consumer.setOffset(topic, partition, offset);
-  }
-
-  commitCurrentOffsets(){
-    return new Promise((resolve, reject) => {
-      this.consumer.commit((err, data) => {
-
-        if(err){
-          return reject(err);
-        }
-
-        resolve(data);
-      });
-    });
-  }
-
-  becomeManualConsumer(topics, groupId, options, dontListenForSIGINT){
-    this._isManual = true;
-    return this.becomeConsumer(topics, groupId, options, dontListenForSIGINT, false);
-  }
-
-  becomeConsumer(topics = ["t"], groupId = "kafka-node-group", _options = {}, dontListenForSIGINT = false, autoCommit = true){
-
-<<<<<<< HEAD
-    if(!Array.isArray(topics) || topics.length <= 0){
-      throw new Error("becomeConsumer requires a valid topics array, with at least a single topic.");
-=======
+    constructor(conString, logger = null, connectDirectlyToBroker = false){
+
+        super();
+
+        this.conString = conString;
+        this.connectDirectlyToBroker = connectDirectlyToBroker;
+        this.client = null;
+
+        //consumer
+        this.consumer = null;
+        this.offset = null;
+        this.isConsumer = false;
+        this._autoCommitEnabled = null;
+        this._isManual = false;
+
+        //producer
+        this.isProducer = false;
+        this.producer = null;
+        this.targetTopics = [];
+
+        this._logger = logger;
+        this._connectFired = false;
+        this._producerReadyFired = false;
+    }
+
+    getPartitions(topic){
+        return new Promise((resolve, reject) => {
+
+            if(!this.client){
+                return reject("client is not defined yet, cannot create offset to gather partitions.");
+            }
+
+            const offset = new Offset(this.client);
+            offset.fetchEarliestOffsets([topic], (err, data) => {
+
+                if(err || !data[topic]){
+                    return reject("failed to get offsets of topic: " + topic + "; " + err);
+                }
+
+                resolve(Object.keys(data[topic]).map(key => key));
+            });
+        });
+    }
+
+    getEarliestOffsets(topic){
+        return new Promise((resolve, reject) => {
+
+            if(!this.client){
+                return reject("client is not defined yet, cannot create offset to reset.");
+            }
+
+            const offset = new Offset(this.client);
+            offset.fetchEarliestOffsets([topic], (err, data) => {
+
+                if(err || !data[topic]){
+                    return reject("failed to get offsets of topic: " + topic + "; " + err);
+                }
+
+                resolve(data[topic]);
+            });
+        });
+    }
+
+    getOffsets(topic){
+        return new Promise((resolve, reject) => {
+
+            if(!this.client){
+                return reject("client is not defined yet, cannot create offset to reset.");
+            }
+
+            const offset = new Offset(this.client);
+            offset.fetchLatestOffsets([topic], (err, data) => {
+
+                if(err || !data[topic]){
+                    return reject("failed to get offsets of topic: " + topic + "; " + err);
+                }
+
+                resolve(data[topic]);
+            });
+        });
+    }
+
+    getTopics(){
+        return this.targetTopics;
+    }
+
+    hardOffsetReset(topic = "t"){
+        return Promise.reject("hardOffsetReset has been removed, as it was supporting bad kafka consumer behaviour.");
+    }
+
+    _getLogger(){
+
+        if(this._logger){
+            return this._logger;
+        }
+
+        return NOOPL;
+    }
+
+    setConsumerOffset(topic = "t", partition = 0, offset = 0){
+        this._getLogger().debug("adjusting offset for topic: " + topic + " on partition: " + partition + " to " + offset);
+        this.consumer.setOffset(topic, partition, offset);
+    }
+
+    commitCurrentOffsets(){
+        return new Promise((resolve, reject) => {
+            this.consumer.commit((err, data) => {
+
+                if(err){
+                    return reject(err);
+                }
+
+                resolve(data);
+            });
+        });
+    }
+
+    becomeManualConsumer(topics, groupId, options, dontListenForSIGINT){
+        this._isManual = true;
+        return this.becomeConsumer(topics, groupId, options, dontListenForSIGINT, false);
+    }
+
+    becomeConsumer(topics = ["t"], groupId = "kafka-node-group", _options = {}, dontListenForSIGINT = false, autoCommit = true){
+
+        if(!Array.isArray(topics) || topics.length <= 0){
+            throw new Error("becomeConsumer requires a valid topics array, with at least a single topic.");
+        }
+
+        if(this.isConsumer){
+            throw new Error("this kafka instance has already been initialised as consumer.");
+        }
+
+        if(this.isProducer){
+            throw new Error("this kafka instance has already been initialised as producer.");
+        }
+
+        if(!groupId){
+            throw new Error("missing groupId or consumer configuration.");
+        }
+
+        const options = {
+            host: this.connectDirectlyToBroker ? undefined : this.conString,
+            kafkaHost: this.connectDirectlyToBroker ? this.conString : undefined,
+            //zk: undefined,
+            //batch: undefined,
+            ssl: false,
+            groupId: groupId,
+            sessionTimeout: 30000,
+            protocol: ["roundrobin"],
+            fromOffset: "earliest", // latest
+            migrateHLC: false,
+            migrateRolling: false,
+            fetchMaxBytes: 1024 * 100,
+            fetchMinBytes: 1,
+            fetchMaxWaitMs: 100,
+            autoCommit: autoCommit,
+            autoCommitIntervalMs: 5000,
+            connectRetryOptions: this.connectDirectlyToBroker ? DEFAULT_RETRY_OPTIONS : undefined
+        };
+
+        //overwrite default options
+        _options = _options || {};
+        Object.keys(_options).forEach(key => options[key] = _options[key]);
+
+        this._autoCommitEnabled = options.autoCommit;
+
+        this.consumer = new ConsumerGroup(options, topics);
+        this.client = this.consumer.client;
+        this.isConsumer = true;
+        this.pause();
+
+        this.targetTopics = topics;
+        this._getLogger().info("starting ConsumerGroup for topic: " + JSON.stringify(topics));
+
+        this._attachConsumerListeners(dontListenForSIGINT);
+    }
+
+    becomeProducer(targetTopics = ["t"], clientId = "kafka-node-client", _options = {}){
+
         if(this.isConsumer){
             throw new Error("this kafka instance has already been initialised as consumer.");
         }
@@ -201,285 +245,191 @@
         this._getLogger().info("starting Producer.");
         this.targetTopics = targetTopics;
         this._attachProducerListeners();
->>>>>>> 86ce13a3
-    }
-
-    if(this.isConsumer){
-      throw new Error("this kafka instance has already been initialised as consumer.");
-    }
-
-    if(this.isProducer){
-      throw new Error("this kafka instance has already been initialised as producer.");
-    }
-
-    if(!groupId){
-      throw new Error("missing groupId or consumer configuration.");
-    }
-
-    const options = {
-      host: this.connectDirectlyToBroker ? undefined : this.conString,
-      kafkaHost: this.connectDirectlyToBroker ? this.conString : undefined,
-      //zk: undefined,
-      //batch: undefined,
-      ssl: false,
-      groupId: groupId,
-      sessionTimeout: 30000,
-      protocol: ["roundrobin"],
-      fromOffset: "earliest", // latest
-      migrateHLC: false,
-      migrateRolling: false,
-      fetchMaxBytes: 1024 * 100,
-      fetchMinBytes: 1,
-      fetchMaxWaitMs: 100,
-      autoCommit: autoCommit,
-      autoCommitIntervalMs: 5000,
-      connectRetryOptions: this.connectDirectlyToBroker ? DEFAULT_RETRY_OPTIONS : undefined
-    };
-
-    //overwrite default options
-    _options = _options || {};
-    Object.keys(_options).forEach(key => options[key] = _options[key]);
-
-    this._autoCommitEnabled = options.autoCommit;
-
-    this.consumer = new ConsumerGroup(options, topics);
-    this.client = this.consumer.client;
-    this.isConsumer = true;
-    this.pause();
-
-    this.targetTopics = topics;
-    this._getLogger().info("starting ConsumerGroup for topic: " + JSON.stringify(topics));
-
-    this._attachConsumerListeners(dontListenForSIGINT);
-  }
-
-  becomeProducer(targetTopics = ["t"], clientId = "kafka-node-client", _options = {}){
-
-    if(this.isConsumer){
-      throw new Error("this kafka instance has already been initialised as consumer.");
-    }
-
-    if(this.isProducer){
-      throw new Error("this kafka instance has already been initialised as producer.");
-    }
-
-    const options = {
-      requireAcks: 1,
-      ackTimeoutMs: 100,
-      partitionerType: 3
-    };
-
-    //overwrite default options
-    _options = _options || {};
-    Object.keys(_options).forEach(key => options[key] = _options[key]);
-
-    this.client = null;
-    if(this.connectDirectlyToBroker){
-
-      const kafkaOptions = {
-        kafkaHost: this.conString,
-        connectTimeout: 1000,
-        requestTimeout: 30000,
-        autoConnect: true,
-        connectRetryOptions: DEFAULT_RETRY_OPTIONS
-      };
-
-      this.client = new KafkaClient(kafkaOptions);
-    } else {
-      this.client = new Client(this.conString, clientId);
-    }
-
-    this.producer = new HighLevelProducer(this.client, _options);
-    this.isProducer = true;
-
-    this._getLogger().info("starting Producer.");
-    this.targetTopics = targetTopics;
-    this._attachProducerListeners();
-  }
-
-  _attachProducerListeners(){
-
-    this.client.on("connect", () => {
-      this._getLogger().info("producer is connected.");
-    });
-
-    this.producer.on("ready", () => {
-
-      this._getLogger().debug("producer ready fired.");
-      if(this._producerReadyFired){
-        return;
-      }
-
-      this._producerReadyFired = true;
-      this._getLogger().info("producer is ready.");
-
-      //prevents key-partition errors
-      this.refreshMetadata(this.targetTopics).then(() => {
-        this.emit("ready");
-      });
-    });
-
-    this.producer.on("error", error => {
-      //dont log these, they emit very often
-      this.emit("error", error);
-    });
-  }
-
-  _attachConsumerListeners(dontListenForSIGINT = false, commitOnSIGINT = false){
-
-    this.client.on("connect", () => {
-
-      //not sure why, but kafka-node seems to emit this twice
-      if(!this._connectFired){
-        this._connectFired = true;
-        this._getLogger().info("consumer is connected / ready.");
-        this.emit("connect");
-        this.emit("ready");
-      }
-    });
-
-    //do not listen for "message" here
-
-    this.consumer.on("error", error => {
-      //dont log these, they emit very often
-      this.emit("error", error);
-    });
-
-    this.consumer.on("offsetOutOfRange", error => {
-      //dont log these, they emit very often
-      this.emit("error", error);
-    });
-
-    //prevents re-balance errors
-    if(!dontListenForSIGINT){
-      process.on("SIGINT", () => {
-        if(this.consumer){
-          this.consumer.close(commitOnSIGINT, () => {
-            process.exit();
-          });
-        }
-      });
-    }
-  }
-
-  _resetConsumer(){
-    this.isConsumer = false;
-    this.client = null;
-    this.consumer = null;
-    this._connectFired = false;
-  }
-
-  _resetProducer(){
-    this.isProducer = false;
-    this.client = null;
-    this.producer = null;
-    this._producerReadyFired = false;
-  }
-
-  _closeConsumer(commit) {
-    return new Promise((resolve, reject) => {
-
-      this._getLogger().info("trying to close consumer.");
-
-      if(!this.consumer){
-        return reject("consumer is null");
-      }
-
-      if(!commit){
-
-        this.consumer.close(() => {
-          this._resetConsumer();
-          resolve();
-        });
-
-        return;
-      }
-
-      this._getLogger().info("trying to commit kafka consumer before close.");
-
-      this.consumer.commit((err, data) => {
-
-        if(err){
-          return reject(err);
-        }
-
-        this.consumer.close(() => {
-          this._resetConsumer();
-          resolve(data);
-        });
-      });
-    });
-  }
-
-  _closeProducer(){
-    return new Promise((resolve, reject) => {
-
-      this._getLogger().info("trying to close producer.");
-
-      if(!this.producer){
-        return reject("producer is null");
-      }
-
-      this.producer.close(() => {
-        this._resetProducer();
-        resolve(true);
-      });
-    });
-  }
-
-  refreshMetadata(topics = []){
-
-    if(!topics || topics.length <= 0){
-      return Promise.resolve();
-    }
-
-    return new Promise(resolve => {
-      this.client.refreshMetadata(topics, () => {
-        this._getLogger().info("meta-data refreshed.");
-        resolve();
-      });
-    });
-  }
-
-  isPaused(){
-
-    if(this.isConsumer){
-      return this.consumer.paused;
-    }
-
-    return false;
-  }
-
-  pause(){
-
-    if(this.isConsumer){
-      return this.consumer.pause();
-    }
-
-    return false;
-  }
-
-  resume(){
-
-    if(this.isConsumer){
-      return this.consumer.resume();
-    }
-
-    return false;
-  }
-
-  close(commit = false){
-
-    if(this.isConsumer){
-      return this._closeConsumer(commit);
-    }
-
-    if(this.isProducer){
-      return this._closeProducer();
-    }
-
-    return null;
-  }
+    }
+
+    _attachProducerListeners(){
+
+        this.client.on("connect", () => {
+            this._getLogger().info("producer is connected.");
+        });
+
+        this.producer.on("ready", () => {
+
+            this._getLogger().debug("producer ready fired.");
+            if(this._producerReadyFired){
+                return;
+            }
+
+            this._producerReadyFired = true;
+            this._getLogger().info("producer is ready.");
+
+            //prevents key-partition errors
+            this.refreshMetadata(this.targetTopics).then(() => {
+                this.emit("ready");
+            });
+        });
+
+        this.producer.on("error", error => {
+            //dont log these, they emit very often
+            this.emit("error", error);
+        });
+    }
+
+    _attachConsumerListeners(dontListenForSIGINT = false, commitOnSIGINT = false){
+
+        this.client.on("connect", () => {
+
+            //not sure why, but kafka-node seems to emit this twice
+            if(!this._connectFired){
+                this._connectFired = true;
+                this._getLogger().info("consumer is connected / ready.");
+                this.emit("connect");
+                this.emit("ready");
+            }
+        });
+
+        //do not listen for "message" here
+
+        this.consumer.on("error", error => {
+            //dont log these, they emit very often
+            this.emit("error", error);
+        });
+
+        this.consumer.on("offsetOutOfRange", error => {
+            //dont log these, they emit very often
+            this.emit("error", error);
+        });
+
+        //prevents re-balance errors
+        if(!dontListenForSIGINT){
+            process.on("SIGINT", () => {
+                if(this.consumer){
+                    this.consumer.close(commitOnSIGINT, () => {
+                        process.exit();
+                    });
+                }
+            });
+        }
+    }
+
+    _resetConsumer(){
+        this.isConsumer = false;
+        this.client = null;
+        this.consumer = null;
+        this._connectFired = false;
+    }
+
+    _resetProducer(){
+        this.isProducer = false;
+        this.client = null;
+        this.producer = null;
+        this._producerReadyFired = false;
+    }
+
+    _closeConsumer(commit) {
+        return new Promise((resolve, reject) => {
+
+            this._getLogger().info("trying to close consumer.");
+
+            if(!this.consumer){
+                return reject("consumer is null");
+            }
+
+            if(!commit){
+
+                this.consumer.close(() => {
+                    this._resetConsumer();
+                    resolve();
+                });
+
+                return;
+            }
+
+            this._getLogger().info("trying to commit kafka consumer before close.");
+
+            this.consumer.commit((err, data) => {
+
+                if(err){
+                    return reject(err);
+                }
+
+                this.consumer.close(() => {
+                    this._resetConsumer();
+                    resolve(data);
+                });
+            });
+        });
+    }
+
+    _closeProducer(){
+        return new Promise((resolve, reject) => {
+
+            this._getLogger().info("trying to close producer.");
+
+            if(!this.producer){
+                return reject("producer is null");
+            }
+
+            this.producer.close(() => {
+                this._resetProducer();
+                resolve(true);
+            });
+        });
+    }
+
+    refreshMetadata(topics = []){
+
+        if(!topics || topics.length <= 0){
+            return Promise.resolve();
+        }
+
+        return new Promise(resolve => {
+            this.client.refreshMetadata(topics, () => {
+                this._getLogger().info("meta-data refreshed.");
+                resolve();
+            });
+        });
+    }
+
+    isPaused(){
+
+        if(this.isConsumer){
+            return this.consumer.paused;
+        }
+
+        return false;
+    }
+
+    pause(){
+
+        if(this.isConsumer){
+            return this.consumer.pause();
+        }
+
+        return false;
+    }
+
+    resume(){
+
+        if(this.isConsumer){
+            return this.consumer.resume();
+        }
+
+        return false;
+    }
+
+    close(commit = false){
+
+        if(this.isConsumer){
+            return this._closeConsumer(commit);
+        }
+
+        if(this.isProducer){
+            return this._closeProducer();
+        }
+
+        return null;
+    }
 }
 
 module.exports = Kafka;